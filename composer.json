--- conflicted
+++ resolved
@@ -12,11 +12,7 @@
         "jean85/pretty-package-versions": "^1.1",
         "nette/robot-loader": "^3.0",
         "nette/utils": "^2.5",
-<<<<<<< HEAD
-        "nikic/php-parser": "^4.0.1",
-=======
         "nikic/php-parser": "^4.0",
->>>>>>> 0c835da0
         "phpdocumentor/reflection-docblock": "^4.3",
         "phpdocumentor/type-resolver": "^0.4",
         "rector/better-reflection": "^4.0",
