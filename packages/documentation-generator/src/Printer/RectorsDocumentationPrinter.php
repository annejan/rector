<?php

declare(strict_types=1);

namespace Rector\DocumentationGenerator\Printer;

use Nette\Utils\Strings;
use Rector\Core\Contract\Rector\RectorInterface;
use Rector\DocumentationGenerator\RectorMetadataResolver;
use Webmozart\Assert\Assert;

/**
 * @see \Rector\DocumentationGenerator\Tests\Printer\RectorsDocumentationPrinter\RectorsDocumentationPrinterTest
 */
final class RectorsDocumentationPrinter
{
    /**
     * @var RectorMetadataResolver
     */
    private $rectorMetadataResolver;

    /**
     * @var RectorPrinter
     */
    private $rectorPrinter;

    public function __construct(RectorMetadataResolver $rectorMetadataResolver, RectorPrinter $rectorPrinter)
    {
        $this->rectorMetadataResolver = $rectorMetadataResolver;
        $this->rectorPrinter = $rectorPrinter;
    }

    /**
     * @param RectorInterface[] $rectors
     */
    public function print(array $rectors, bool $isRectorProject): string
    {
        Assert::allIsInstanceOf($rectors, RectorInterface::class);

        $totalRectorCount = count($rectors);
        $message = sprintf('# All %d Rectors Overview', $totalRectorCount) . PHP_EOL;

        $content = $message;
        $content .= PHP_EOL;

        if ($isRectorProject) {
            $content .= '- [Projects](#projects)';
            $content .= PHP_EOL;

            $content .= $this->printRectorsWithHeadline($rectors, 'Projects');
        } else {
            $content .= $this->printRectors($rectors, $isRectorProject);
        }

        return $content;
    }

    /**
     * @param RectorInterface[] $rectors
     */
    public function printRectors(array $rectors, bool $isRectorProject): string
    {
        $groupedRectors = $this->groupRectorsByPackage($rectors);

        $content = '';
        if ($isRectorProject) {
            $content .= $this->printGroupsMenu($groupedRectors);
        }

        foreach ($groupedRectors as $group => $rectors) {
            if ($isRectorProject) {
                $content .= '## ' . $group . PHP_EOL . PHP_EOL;
            }

            foreach ($rectors as $rector) {
                $rectorContent = $this->rectorPrinter->printRector($rector, $isRectorProject);
                $content .= $rectorContent . PHP_EOL;
            }
        }

        return $content;
    }

    /**
     * @param RectorInterface[] $rectors
     */
    private function printRectorsWithHeadline(array $rectors, string $headline): string
    {
        if ($rectors === []) {
            return '';
        }

        $content = '---' . PHP_EOL . PHP_EOL;
        $content .= '## ' . $headline . PHP_EOL . PHP_EOL;

        $content .= $this->printRectors($rectors, true);

        return $content;
    }

    /**
     * @param RectorInterface[] $rectors
<<<<<<< HEAD
     * @return array<string, (RectorInterface[]&mixed[])>
=======
     * @return array<string, RectorInterface[]>
>>>>>>> d204364e
     */
    private function groupRectorsByPackage(array $rectors): array
    {
        $rectorsByPackage = [];
        foreach ($rectors as $rector) {
            $rectorClass = get_class($rector);
            $package = $this->rectorMetadataResolver->resolvePackageFromRectorClass($rectorClass);
            $rectorsByPackage[$package][] = $rector;
        }

        // sort groups by name to make them more readable
        ksort($rectorsByPackage);

        return $rectorsByPackage;
    }

    /**
     * @param RectorInterface[][] $rectorsByGroup
     */
    private function printGroupsMenu(array $rectorsByGroup): string
    {
        $content = '';
        foreach ($rectorsByGroup as $group => $rectors) {
            $escapedGroup = str_replace('\\', '', $group);
            $escapedGroup = Strings::webalize($escapedGroup, '_');
            $message = sprintf('- [%s](#%s) (%d)', $group, $escapedGroup, count($rectors));
            $content .= $message . PHP_EOL;
        }

        return $content . PHP_EOL;
    }
}<|MERGE_RESOLUTION|>--- conflicted
+++ resolved
@@ -100,11 +100,7 @@
 
     /**
      * @param RectorInterface[] $rectors
-<<<<<<< HEAD
-     * @return array<string, (RectorInterface[]&mixed[])>
-=======
      * @return array<string, RectorInterface[]>
->>>>>>> d204364e
      */
     private function groupRectorsByPackage(array $rectors): array
     {
